--- conflicted
+++ resolved
@@ -4,11 +4,7 @@
 
 <ul>
 {% for ref in references %}
-<<<<<<< HEAD
-  <li>{{ ref }}</li>
-=======
   <li>{{ ref | markdown(false) }}</li>
->>>>>>> 3db2c6e5
 {% endfor %}
 </ul>
 {% endif %}