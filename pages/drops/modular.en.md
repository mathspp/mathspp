--- conflicted
+++ resolved
@@ -6,11 +6,7 @@
         custom:
           - "_hero"
           - "_intro"
-<<<<<<< HEAD
-          - "_drops"
-=======
           - "_testimonials"
->>>>>>> a53fe739
           - "_tips"
           - "_refer"
           - "_book"
