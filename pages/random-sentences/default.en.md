---
title: Random sentences
---

<link rel="stylesheet" type="text/css" href="highlighting.css">

<h1> {{ page.title }} </h1>

This page lists <i>all</i> the sentences that can randomly appear in the <a href="#footer">footer</a> of my blog! You can contribute to this list by adding sentences to the files in <a class='external-link no-image' target='_blank' href='https://github.com/rojergs/mathspp/tree/master/languages/'>this</a> folder on GitHub.

{% set langobj  = grav['language'] %}
{% set curlang  = langobj.getLanguage() %}
{% set sentences = langobj.getTranslation(curlang, 'RANDOM_SENTENCES', true) %}

<ol>
{% for sentence in sentences %}
    <li><a class="anchor" id="{{loop.index}}"></a><p id="p{{loop.index}}"> {{ sentence }} </p></li>
{% endfor %}
</ol>

<<<<<<< HEAD
<script type="text/javascript">
    // cf. https://chat.stackexchange.com/transcript/message/55084622#55084622
    var highlight = function() {
        var id = window.location.hash.split("?")[0].slice(1);
        if (id) {
            var p = document.getElementById("p"+id).classList.add("highlight");
        }
    }
    window.onhashchange = highlight;
    highlight();
</script>
=======
<script type="text/javascript" src="highlighting.js"></script>
>>>>>>> 21ee57f9
<|MERGE_RESOLUTION|>--- conflicted
+++ resolved
@@ -18,18 +18,4 @@
 {% endfor %}
 </ol>
 
-<<<<<<< HEAD
-<script type="text/javascript">
-    // cf. https://chat.stackexchange.com/transcript/message/55084622#55084622
-    var highlight = function() {
-        var id = window.location.hash.split("?")[0].slice(1);
-        if (id) {
-            var p = document.getElementById("p"+id).classList.add("highlight");
-        }
-    }
-    window.onhashchange = highlight;
-    highlight();
-</script>
-=======
-<script type="text/javascript" src="highlighting.js"></script>
->>>>>>> 21ee57f9
+<script type="text/javascript" src="highlighting.js"></script>